# Federated Incremental Learning for Label Scarcity: Base on KubeEdge-Ianvs

## 1 Motivation

### 1.1 Background

The data arriving at the edge device in the edge environment continues to increase over time, leading to an expanding range of categories. Due to labeling costs, only a small portion of this data is labeled. To optimize models using such data, collaborative distributed model training can be conducted among edge devices through federated learning. However, traditional federated learning only considers supervised learning in scenarios with static data and cannot be trained on dynamically changing datasets with limited labels. This project aims to fully utilize scarce labeled streaming data from different edge devices and perform distributed training of the model using federated learning techniques, thereby mitigating model forgetting in class incremental learning scenarios and enhancing overall generalization ability.

Currently, several Federated Class-Incremental Learning methods have been proposed, such as GLFC[1] and Target[2], which address catastrophic forgetting issues in federated learning under streaming data. However, these methods do not leverage unlabeled data. On the other hand, numerous Federated Semi-Supervised Learning methods have been developed, including SemiFL[3] and FedMatch[4], which make use of unlabeled data at the edge. Nevertheless, they are unable to handle streaming data effectively. Consequently, there is a need for Federated Class Incremental Semi-Supervised Learning methods.

AS a result, we will implement a novel Federated Incremental Learning algorithm for label scarcity base on ianvs. Ianvs is a distributed synergy AI benchmarking project incubated in KubeEdge SIG AI. However ianvs has the following problem:

- Lacking of the ability to benchmarking federated class incremental learning. 
- The Paradigm Ianvs support did not provide a distributed benchmarking environment.

### 1.2 Goals

To ensure the effectiveness and practicality of the algorithm, the research objectives of this algorithm are as follows:

- Implement a new benchmark paradigm for federated class incremental learning within the Ianvs framework.
  - Utilize this paradigm to benchmark state-of-the-art federated class incremental learning algorithms for label scarcity.
  - Employ this paradigm to benchmark classic federated class incremental learning algorithms.

- Define the problem of Federated Class Incremental for label scarcity and propose an efficient algorithm to solve it.
  - Fully leverage unlabeled data at the edge and enable incremental learning capability.

## 2 Proposals

The scope of this project includes:

- Define a Federated Class-Incremental learning paradigm base on Ianvs.

  - Sedna is a distributed synergy AI framework, which support plenty of distributed algorithm including incremental learning, federated learning.
  - Ianvs is a distributed synergy AI benchmarking, many benchmarking example can be found in ianvs. However, Ianvs did not support federated class incremental learning paradigm. Our project will fill this gap in the Ianvs project.
  
- Propose a new and effective federated class incremental learning algorithm to utilize the unlabeled data in the edge.

  - A combination of semi-supervised learning and federated class incremental learning.

- Conduct a series of federated class incremental learning benchmarking 

  - We will conduct a series of benchmarking not only some classic baseline methods, but also our SOTA algorithm.

Target users:

- Researchers:  To benchmarking their federated class incremental learning methods.

## 3 Design Details

### 3.1 Problem Definition

In applications such as video surveillance, the camera continuously acquires new data over time, and there may be new categories in these data, such as unseen faces. It is expensive to confirm the class of the data, and only a small amount of data is labeled. Traditional centralized machine learning needs to collect user data to the cloud, which has huge data transmission overhead and privacy issues. However, federated learning is based on supervised learning,  which cannot use unlabeled samples and does not consider the dynamic change of data sets. There are various limitations on edge devices, such as limited resources, so it is necessary to train the model through cloud-edge collaboration.



<img src="FCI_SSL_image/problem_definition_1" alt="image-20240702160532648"  /><img src="FCI_SSL_image/problem_definition_2" alt="image-20240702160611560"  />



In order to combine federated class incremental learning and semi supervised learning, we propose the Federated class-incremental Semi-Supervised Learning (FCI-SSL) to solve the above problem of Class Incremental learning with sparse labels in the edge environment.

The scenario of FCI-SSL can refer to the standard scenario in data partitioning of federated semi-supervised learning. At present, incremental semi-supervised learning for disjoint scenarios faces many challenges. Firstly, the data held by client $c$ is unlabeled data, so the source of incremental labeled samples cannot be determined, which is contradictory with the federated learning setting. So consider standard scenario, there is a server, used to aggregate model from the client, have $N$ client, each client $c$  in the task $i$  holds  a sequence data set $D= \{D_ {is}, D_ {iu}\}$, The total number of samples in labeled data sets is much smaller than that in unlabeled data sets, that is, $|D^c_{is}| \ll |D^c_{iu}|$, and the data distribute on different clients is usually non-IID.

In federated learning, the server and the client use the same feature extractor, which is denoted as $G^s$ for the server and $\theta_{G^s}$ for its parameters. The feature extractor of the client is denoted as $\{L^c\}^N_{c=1}$, and its parameters are denoted as $\theta_{L^c}$.

Federated incremental semi-supervised learning is based on the following assumptions:

1. A participant consists of a server and multiple clients, and client-server and client-client do not share data
2. n task sequences {$C_1$,$C_2$,$C_3$⋯}, the data of each task sequence is new data, and contains a small amount of labeled data and a large amount of unlabeled data, and the labeled data must contain new categories. Each client can only access the local data of task k during its training.
4. The data distribution of each client should be non-independent and identically distributed.
5. Each client is allowed to keep a certain memory of examples, and $|M| \ll |D^c_{is}|$

The training objective of Federated Class Incremental Semi-supervised learning (FCI-SSL) is


$$
min L = \lambda_1L_s + \lambda_2L_u + \lambda_3 L_{c}
$$


Where $L_s$represents the supervised loss, $L_u$represents the unsupervised loss, and $L_c$represents the class incremental loss, which is a correction term that minimizes the above loss so that the model can recognize unlabeled data during training and prevent catastrophic forgetting.



![image-20240710154405170](FCI_SSL_image/Fcil_ssl)



### 3.2 Architecture Design

First, Let's introduce the training process for FCI-SSL :

1. At the beginning of each training round, the server samples the clients and sends the global model to them.
2. When the new task arrived, the first step is to recognize the new task and  maybe client can perform exemplar data update function.
3. The next step for the client is local model training. Since the training dataset is mainly unlabeled data, the client needs to perform pseudo-label generation on the unlabeled data before it can utilize the data.
4. After the local training is completed, the client uploading the learned model parameters to the server for parameter aggregation.
5. The server receives client parameters, aggregates them, and maybe will performs some helper functions to help alleviate catastrophic forgetting both locally and globally.
6. Then repeat steps 1-5 until all tasks are completed.

Federated incremental learning is a special kind of federated learning. However Ianvs did not support federated learning algorithm paradigm. So before we begin to design the federated class incremental learning algorithm, we have to design a simple and single node version of federated learning. 

Sedna is a edge-cloud collaborative training AI framework. It support federated learning ability. Base on Sedna, we can have a simple federated learning architecture: 

![image-20240729150049512](FCI_SSL_image/federated_learning_architecture)



It is quite clear and specific that the paradigm need to start the server and client in single node and then perform federated learning, the whole process can be shown as follow:



![image-20240729150728176](FCI_SSL_image/paradigm_process_2)



Base on the above paradigm, we can conduct our federated-class-incremental learning paradigm and the timing diagram of the entire Benchmarking system is presented below: 



![image-20240719162639293](FCI_SSL_image/architecture_design_2)



We will leverage the existed *TestEnvManager*, *TestCaseController* and *StoryManager* in Ianvs. In order to perform the process of federated class incremental learning for label scarcity, we also add a new paradigm —— federated class incremental learning paradigm （FCI Paradigm). Basically, we will add some feature in Ianvs:

- In *Test Env Manager*: 
  - Add new benchmarking Accuracy and Forget Rate as metrics. 
  - Add a new auto generate dataset function to generate dataset.
  - Add a data utils to partition data
- In *Test Case Controller*
  - Add a new type of Algorithm Paradigm——Federated  learning Algorithm Paradigm.
  - Add  Federated  Class Incremental learning Algorithm Paradigm base on Federated learning Paradigm to normalize the whole process of federated class incremental learning. User have to specify two part of the paradigm —— server and client.
- In *Story Manager*
  -  Show Leaderboard and Test Report for users.

The overall architecture is shown as follow: 



![image-20240821171243966](FCI_SSL_image/architecture_design)



We design a novel algorithm paradigm namely Federated-Class-Incremental-Learning Paradigm,  We specify the process of the algorithm paradigm as follows:



<<<<<<< HEAD
![image-20240821171340432](FCI_SSL_image/paradigm_process)
=======
![image-20240729151355604](FCI_SSL_image/paradigm_process)
>>>>>>> dbb0458d



In order to provide functionality extensibility and convenience to users, we have specified a process where most of the functionality can be replaced by user-implemented functionality(block in yellow). In addition, we require users to implement the server and client modules （block in green and orange） to complete the whole algorithm process. 



### 3.3 Benchmarking Design 

**Datasets Setting**  

The project will employ two prominent datasets, namely CIFAR-100 and ILSVRC2012, in addition to an optional dataset known as TinyImageNet. These datasets are widely acknowledged and commonly utilized in the field of image classification. 

Below are their download links

CIFAR-100: [CIFAR-10 and CIFAR-100 datasets (toronto.edu)](https://www.cs.toronto.edu/~kriz/cifar.html)

ILSVRC2012: [ImageNet (image-net.org)](https://image-net.org/challenges/LSVRC/2012/)

TinyImageNet: [Tiny ImageNet Dataset | Papers With Code](https://paperswithcode.com/dataset/tiny-imagenet)

We provide three kinds of classical data sets for incremental learning. When users implement their own algorithms, for the allocation of data sets, they can download them through the tool API provided by us and save them locally in the data processing format of Ianvs. After that, we will set the parameters according to the following benchmarking setting, and partition the data to meet the requirements of non-iid. 

**Construction Setting**

To be precise, our benchmarking framework allows users to test their code multiple times with controllable parameters. For example, when benchmarking GLFC on CIFAR-100, you can specify the *proportion of labeled data*, *the size of each incremental task*, *the number of communication rounds*, and *the number of clients*.  So that user can focus to the algorithm testing and ignore the detail of the class-incremental setting. 

The benchmarking setting items  are  as shown follow:

| benchmarking setting  | type         | value                             |
| --------------------- | ------------ | --------------------------------- |
| client_number         | optional     | 2/5/10                            |
| incremental round     | configurable | 10/20/50/100                      |
| dataset               | configurable | CIFAR-100/ILSVRC2012/TinyImageNet |
| dataset_partition     | optional     | non-iid/iid                       |
| labeled dataset ratio | optional     | 0.1/0.2/0.3/1.0                   |
| local model           | self define  | self define                       |
| task_size             | optional     | 5/10/20                           |

**Metrics Setting**

- *accuracy*

  Different from ordinary accuracy testing, accuracy testing in federated incremental learning needs to be performed in incremental tasks. After each task is completed, all the class data that have appeared need to be tested and finally we need to calculate the average accuracy for whole task and the final accuracy for test data. The accuracy of the model for incremental round $t > 1$ is calculated by the following:

  ![image-20240821171553964](FCI_SSL_image/accuracy)

  

<<<<<<< HEAD
=======
  $$
  acc_t = \frac{1}{N} \sum^C_{j=1} \sum^{N_j}_{i=1}  \mathbb  I(\theta(x_i) == y_j)
  $$

>>>>>>> dbb0458d
  

  where $N$ is the total number of the  test set, and $C \in {C_1,..,C_t}$ is the class number of the test set, $N_j$ is the number of class $j$

  

- *forget rate*[7]

  We need to evaluate the forgetting of the algorithm which can reflect the model's performance on old classes. The forget rate for incremental round $t > 1$ is calculated by the following:
  
  ![image-20240821171531382](FCI_SSL_image/forget_rate)
  
<<<<<<< HEAD
=======
  
  $$
  f_{t} = \frac{1}{C_{old}}\sum^{C_{old}}_{i=1} \underset{j\in1,..,t-1}{max} acc_{i,j}-acc_{i,t}
  $$
>>>>>>> dbb0458d
  
  
  
  where $C_{old}$ is the number of old classes, $acc_{i,j}$ is the accuracy of class i at incremental round j.
  
  

### 3.4 Algorithm Design

According to the training process,  there are some core problems need to solved:

- How can we utilize the unlabeled data ?
  - We need to design an efficient pseudo-label generation method, as well as an efficient unsupervised loss function.
- How can we alleviate catastrophic forgetting both locally and globally?
  - We need to design a federated class incremental algorithm based on exemplar.

In this project we need to design a FCI_SSL algorithm that can no only utilize the unlabeled data but also can alleviate the catastrophic forgetting both locally and globally. We name our FCI_SSL algorithm is SemiFCI.

Here is our first design of the algorithm process:  



![image-20240821171453625](FCI_SSL_image/algorithm_design)



**Agreement-Base Consistency Unsupervised loss**

we propose **agreement-base consistency unsupervised loss** to utilize the unlabeled data in edge . Consistency regularization is one of most popular approaches to learn from unlabeled examples in a semi-supervised learning setting.  Consistency-regularization methods enforce the predictions from the augmented examples and original (or weakly augmented) instances to output the same class label.  Based on the assumption that class semantics are unaffected by small input perturbations, these methods basically ensures consistency of the prediction across the multiple perturbations of same input.  So our unsupervised loss will be defined as follow:


$$
L_u = \frac{1}{N^k_u}\sum_{u^k \in D^k_u}CrossEntropy(\hat{y}, P(A(u^k),\theta^k))
$$


where $A(u^k)$ performs RandAugment on unlabeled data u at task k. $\hat{y}$ is the agreement-base pseudo-label, defined as follow:


$$
\hat{y} = Max( \frac{1}{H}\sum_{\theta^h \in H}P(\alpha(u^k),\theta^h) + onehot(P(\alpha(u^k), \theta^k)) )
$$


where H is the number of helpers and  $\theta^h$ is the corresponding model parameters. $\alpha(u^k)$ performs a week augment on unlabeled data at task k.

**Class Forgetting Compensate Loss**

We propose class-forgetting compensate loss to alleviate catastrophic forgetting. Our class compensation loss is mainly composed of two parts. The first part is the  gradient compensation mechanism proposed by GLFC[1], According to GLFC[1], we believe that adjust the gradient updates can help mitigate catastrophic forgetting. Specifically, for a single sample $(x^k_i, y^k_i)$ , we calculate its gradient measurement. $G^k_i$ with respect to the $y^k_i$-th neuron of the last output layer(the classifier layer) in $\theta$:


$$
G^k_i = P^k(x^k_i, \theta^k)_{y^k_i} - 1
$$


where $P^k(x^k_i, \theta)_{y^k_i}$ is the $y^k_i$-th softmax output of the i-th sample. To adjust the gradient update, GLFC perform a re-weight method. Given a mini-batch $\{x^k_i, y^k_i\}^b_{i=1}$, define:


$$
G_{new} = \frac{1}{sum^b_{i=1} \mathbb I_{y^k_i\in Y^k}}\sum^b_{i=1}|G^k_i| \mathbb I_{y^k_i\in Y^k}
$$

$$
G_{old} = \frac{1}{sum^b_{i=1} \mathbb I_{y^k_i\in \cup^{k-1}_{j=1}Y^j}}\sum^b_{i=1}|G^k_i| \mathbb I_{y^k_i\in \cup^{k-1}_{j=1}Y^j}
$$



as the gradient mean for new and old classes. where $\mathbb I(\cdot)$ is the indicator function that if the subscript condition is true,  $\mathbb I_{True} = 1$, otherwise, $\mathbb I_{False} = 0$。 

And the gradient compensation  loss will be denote as follow:


$$
L_{C} = \frac{1}{b} \sum^b_{i=1} \frac{|G^k_i|}{\bar{G}} \cdot CrossEntropy(P^k(x^k_i, \theta^k)y^k_i)
$$


The Second part is the feature fusion loss.  We will keep a local best old model to guide the training of our local model, as the best-old model keeps the old class information of the past task. The best old model will only be updated at the beginning of the task, and it fuses the local best old model, as well as the features of the assisting models:
$$
\theta^k_{best} = \alpha \theta^{k-1}_{best} + (1 - \alpha) \cdot \frac{1}{H} sum^H_{j=1} \theta^k_j
$$



 As a result, Given a mini batch data $(X^k_b, Y^k_b)$the feature fusion loss will be denote as follow:


$$
L_F = KL(P^k(X^k_b, \theta^k) || P^k(X^k_b, \theta^k_{best}))
$$


The optimization object for client is :
$$
L = \lambda_1 Lu + \lambda_2L_C + \lambda3 L_F
$$



## 4 Road Map

The road map of this project will be list as follow:

- **4.1 Phase 1 Paradigm (July 1st - August 25th)**
  - Engage in discussions with the project mentor and the community to finalize the development details.
  - Further refine the workflow of the FCI_SSL testing task, including the relationships between different components and modules.
  - Develop the FCI_SSL Paradigm so that Ianvs can support the FCI_SSL process.
  - Develop the test environment, including datasets and model metrics.
  - Begin the development of the base model encapsulation for the test algorithms.

- **4.2 Phase 2 Algorithm (August 26th - September 30th)**
  - Summarize the progress of Phase 1 and generate relevant documentation.
  - Complete the remaining development tasks, including models, test reports, etc.
  - Generate initial algorithm evaluation reports.
  - Engage in discussions with the project mentor and the community to further supplement and improve the project.
  - Organize the project code and related documentation, and merge them into the Ianvs repository.
  - Upon merging into the repository, explore new research areas and produce additional outcomes based on this project.

## 5 Reference

[1] GLFC: [Federated Class-Incremental Learning | IEEE Conference Publication | IEEE Xplore](https://ieeexplore.ieee.org/document/9878590)

[2] LGA:  [No One Left Behind: Real-World Federated Class-Incremental Learning | IEEE Journals & Magazine | IEEE Xplore](https://ieeexplore.ieee.org/abstract/document/10323204)

[3] SemiFL: [SemiFL: Semi-Federated Learning Empowered by Simultaneously Transmitting and Reflecting Reconfigurable Intelligent Surface | IEEE Conference Publication | IEEE Xplore](https://ieeexplore.ieee.org/document/9838989)

[4] FedMatch: [[2006.12097\] Federated Semi-Supervised Learning with Inter-Client Consistency & Disjoint Learning (arxiv.org)](https://arxiv.org/abs/2006.12097)

[5] ResNet: [[1512.03385\] Deep Residual Learning for Image Recognition (arxiv.org)](https://arxiv.org/abs/1512.03385)

[6] LeNet5: [Gradient-based learning applied to document recognition | IEEE Journals & Magazine | IEEE Xplore\](https://ieeexplore.ieee.org/document/726791?reload=true&arnumber=726791)

[7]  Federated Class-Incremental Learning With Dynamic Feature Extractor Fusion [Federated Class-Incremental Learning With Dynamic Feature Extractor Fusion | IEEE Journals & Magazine | IEEE Xplore](https://ieeexplore.ieee.org/document/10574196)<|MERGE_RESOLUTION|>--- conflicted
+++ resolved
@@ -143,13 +143,7 @@
 
 We design a novel algorithm paradigm namely Federated-Class-Incremental-Learning Paradigm,  We specify the process of the algorithm paradigm as follows:
 
-
-
-<<<<<<< HEAD
-![image-20240821171340432](FCI_SSL_image/paradigm_process)
-=======
 ![image-20240729151355604](FCI_SSL_image/paradigm_process)
->>>>>>> dbb0458d
 
 
 
@@ -199,14 +193,6 @@
 
   
 
-<<<<<<< HEAD
-=======
-  $$
-  acc_t = \frac{1}{N} \sum^C_{j=1} \sum^{N_j}_{i=1}  \mathbb  I(\theta(x_i) == y_j)
-  $$
-
->>>>>>> dbb0458d
-  
 
   where $N$ is the total number of the  test set, and $C \in {C_1,..,C_t}$ is the class number of the test set, $N_j$ is the number of class $j$
 
@@ -218,18 +204,9 @@
   
   ![image-20240821171531382](FCI_SSL_image/forget_rate)
   
-<<<<<<< HEAD
-=======
-  
-  $$
-  f_{t} = \frac{1}{C_{old}}\sum^{C_{old}}_{i=1} \underset{j\in1,..,t-1}{max} acc_{i,j}-acc_{i,t}
-  $$
->>>>>>> dbb0458d
-  
-  
-  
+
   where $C_{old}$ is the number of old classes, $acc_{i,j}$ is the accuracy of class i at incremental round j.
-  
+
   
 
 ### 3.4 Algorithm Design
@@ -324,7 +301,237 @@
 L = \lambda_1 Lu + \lambda_2L_C + \lambda3 L_F
 $$
 
-
+### 3.5 User Example
+
+#### 3.5.1 Federated Learning Example
+
+Base on the architecture above, If user want to implement a federated learning algorithm， they can following the below instruction:
+
+example path: `example/cifar100/federeated_learning/fedavg`
+
+1. Define an `Estimator`
+
+```python
+from sedna.common.class_factory import ClassType, ClassFactory
+
+@ClassFactory.register(ClassType.GENERAL, alias='fedavg')
+class Estimator:
+
+    def __init__(self, **kwargs):
+        pass
+        
+    def predict(self, data, **kwargs):
+        pass
+
+    def evaluate(self, valid_data, **kwargs):
+        pass
+
+    def train(self, train_data, valid_data=None, **kwargs):
+        pass
+```
+
+2. Define an `Aggregation`
+
+```python
+from sedna.common.class_factory import ClassType, ClassFactory
+
+@ClassFactory.register(ClassType.FL_AGG, "FedAvg")
+class FedAvg(BaseAggregation, abc.ABC):
+    def __init__(self):
+        super(FedAvg, self).__init__()
+        pass
+        
+    def aggregate(self, clients):
+        pass
+
+```
+
+3. Prepare the `algorithm.yaml`
+
+```yaml
+algorithm:
+  paradigm_type: "federatedlearning"
+  # new config for federated learning
+  fl_data_setting:
+    train_ratio: 1.0
+    splitting_method: "default"
+    label_data_ratio: 1.0
+    data_partition: "iid"
+  initial_model_url: "/home/wyd/ianvs/project/init_model/restnet.pb"
+
+  modules:
+    #   1> "basemodel"
+    - type: "basemodel"
+      name: "fedavg"
+      url: "./examples/federated-learning/fedavg/algorithm/basemodel.py"
+      hyperparameters:
+        - batch_size:
+            values:
+              - 32
+        - learning_rate:
+            values:
+              - 0.001
+        - epochs:
+            values:
+              - 3
+    - type: "aggregation"
+      name: "FedAvg"
+      url: "./examples/federated-learning/fedavg/algorithm/aggregation.py"
+
+
+```
+
+4. Prepare the `test_env.yaml` like any other  other paradigm  according to your benchmarking environment.
+
+5. Prepare the `benchmarkinjJob.yaml` like any other paradigm benchmarking job
+
+6. Launch the benchmarking job:
+
+```cmd
+ianvs -f ./example/cifar100/federated_learning/fedavg/benchmarkingjob.yaml
+```
+
+#### 3.5.2 Federated Class Incremental Learning
+
+Base on the architecture above, If user want to implement a federated class incremental learning algorithm， they can following the below instruction:
+
+example path: `example/cifar100/federeated_class_incremental_learning/glfc`
+
+1. Define an `Estimator` but you can choose to implement a helper function
+
+```python
+from sedna.common.class_factory import ClassType, ClassFactory
+
+@ClassFactory.register(ClassType.GENERAL, alias='fedavg')
+class Estimator:
+
+    def __init__(self, **kwargs):
+        pass
+        
+    def predict(self, data, **kwargs):
+        pass
+
+    def evaluate(self, valid_data, **kwargs):
+        pass
+
+    def train(self, train_data, valid_data=None, **kwargs):
+        pass
+    
+    def helper_function(self, helper_info, **kwargs):
+        pass
+```
+
+2. Define an `Aggregation` but you can choose to implement a helper function
+
+```python
+import abc
+from copy import deepcopy
+from typing import List
+
+import numpy as np
+import tensorflow as tf
+from keras import Sequential
+from keras.src.layers import Conv2D, MaxPooling2D, Flatten, Dropout, Dense
+from sedna.algorithms.aggregation.aggregation import BaseAggregation
+from sedna.common.class_factory import ClassType, ClassFactory
+from proxy_server import ProxyServer
+from model import resnet10, lenet5
+from network import NetWork, incremental_learning
+
+
+@ClassFactory.register(ClassType.FL_AGG, "FedAvg")
+class FedAvg(BaseAggregation, abc.ABC):
+    def __init__(self):
+		super(FedAvg, self).__init__()
+        pass
+    
+    def aggregate(self, clients):
+        pass
+
+    def helper_function(self,train_infos, **kwargs):
+        pass
+```
+
+3. Prepare the `algorithm.yaml` like above example, but to change the paradigm_type from `federatedlearning` into `federatedclassincrementallearning`
+
+```yaml
+algorithm:
+  paradigm_type: "federatedclassincrementallearning"
+  fl_data_setting:
+    ...
+
+  modules:
+    ...
+```
+
+4. Prepare the `test_env.yaml` like above example, but some new config new to be specific:
+
+```yaml
+testenv:
+  backend: "keras"
+  dataset:
+ 	...
+
+  model_eval:
+    model_metric:
+      # metric name; string type;
+      ...
+  metrics:
+     ...
+  # incremental rounds setting of incremental learning; int type; default value is 2;
+  incremental_rounds: 10 # incremental_rounds measn the incremental times 
+  round: 10 # round measn the round number of each incremental round can
+  # e.g user can set incremental rounds = 10, which measn ,there are 10 incremental task
+  # and round = 10 means ,each task can train 10 times.
+```
+
+5. Prepare the `benchmarkinjJob.yaml` like any other paradigm benchmarking job
+
+6. Launch the benchmarking job:
+
+```cmd
+ianvs -f ./example/cifar100/federeated_class_incremental_learning/glfc/benchmarkingjob.yaml
+```
+
+#### 3.5.3 Federated Learning With Sedna Example
+
+[Sedna federated learning example]([sedna/examples/federated_learning/surface_defect_detection at main · kubeedge/sedna (github.com)](https://github.com/kubeedge/sedna/tree/main/examples/federated_learning/surface_defect_detection))
+
+To match the implementation of federated learning in Sedna, if user want to implement a federated learning algorithm, they can following the below instruction:
+
+example path: `example/cifar100/sedna_federeated_learning/fedavg`
+
+1. Define an  `Estimator` like `3.5.1 Federated Learning Example ` 
+2. Define an `Aggregation` like `3.5.1 Federated Learning Example ` 
+3. Define a `server.py` and launch Server
+
+```python
+from sedna.service.server import AggregationServer
+aggregation_algorithm = 'FedAvg'
+exit_round = 100
+participants_count = 1
+LOGGER.info("running server!!!!")
+server = AggregationServer(
+      aggregation=aggregation_algorithm,
+      exit_round=exit_round,
+      ws_size=1000 * 1024 * 1024,
+      participants_count=participants_count,
+      host='127.0.0.1'
+)
+server.start()
+```
+
+4. Create FederatedLearning Job and launch client to perform federated learning train:
+
+```python
+from sedna.core.federated_learning import FederatedLearning
+from basemodel import Estimator
+cli = FederatedLearning(
+      estimator= Estimator(),
+      aggregation= 'FedAvg'
+)
+cli.train(train_data, val_data,None)
+```
 
 ## 4 Road Map
 
